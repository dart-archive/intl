// Copyright (c) 2012, the Dart project authors.  Please see the AUTHORS file
// for details. All rights reserved. Use of this source code is governed by a
// BSD-style license that can be found in the LICENSE file.

/// This library provides internationalization and localization. This includes
/// message formatting and replacement, date and number formatting and parsing,
/// and utilities for working with Bidirectional text.
///
<<<<<<< HEAD
/// This is part of the [intl package](https://pub.dartlang.org/packages/intl).
///
=======
>>>>>>> 1947148a
/// For things that require locale or other data, there are multiple different
/// ways of making that data available, which may require importing different
/// libraries. See the class comments for more details.
library intl;

import 'dart:async';

import 'src/global_state.dart' as global_state;
import 'src/intl/date_format.dart' show DateFormat;
import 'src/intl_helpers.dart' as helpers;
import 'src/plural_rules.dart' as plural_rules;

export 'src/intl/bidi.dart' show Bidi;
export 'src/intl/bidi_formatter.dart' show BidiFormatter;
export 'src/intl/date_format.dart' show DateFormat;
export 'src/intl/micro_money.dart' show MicroMoney;
export 'src/intl/number_format.dart' show NumberFormat;
export 'src/intl/text_direction.dart' show TextDirection;

/// The Intl class provides a common entry point for internationalization
/// related tasks. An Intl instance can be created for a particular locale
/// and used to create a date format via `anIntl.date()`. Static methods
/// on this class are also used in message formatting.
///
/// Examples:
///      today(date) => Intl.message(
///          'Today's date is $date',
///          name: 'today',
///          args: [date],
///          desc: 'Indicate the current date',
///          examples: const {'date' : 'June 8, 2012'});
///      print(today(DateTime.now().toString());
///
///      howManyPeople(numberOfPeople, place) => Intl.plural(numberOfPeople,
///            zero: 'I see no one at all in $place.',
///            one: 'I see $numberOfPeople other person in $place.',
///            other: 'I see $numberOfPeople other people in $place.',
///          name: 'howManyPeople',
///          args: [numberOfPeople, place],
///          desc: 'Description of how many people are seen in a place.',
///          examples: const {'numberOfPeople': 3, 'place': 'London'});
///
/// Calling `howManyPeople(2, 'Athens');` would
/// produce "I see 2 other people in Athens." as output in the default locale.
/// If run in a different locale it would produce appropriately translated
/// output.
///
/// For more detailed information on messages and localizing them see
/// the main [package documentation](https://pub.dartlang.org/packages/intl)
///
/// You can set the default locale.
///       Intl.defaultLocale = 'pt_BR';
///
/// To temporarily use a locale other than the default, use the `withLocale`
/// function.
///       var todayString = DateFormat('pt_BR').format(DateTime.now());
///       print(withLocale('pt_BR', () => today(todayString));
///
/// See `tests/message_format_test.dart` for more examples.
//TODO(efortuna): documentation example involving the offset parameter?

class Intl {
  /// String indicating the locale code with which the message is to be
  /// formatted (such as en-CA).
  final String _locale;

  /// The default locale. This defaults to being set from systemLocale, but
  /// can also be set explicitly, and will then apply to any new instances where
  /// the locale isn't specified. Note that a locale parameter to
  /// [Intl.withLocale]
  /// will supercede this value while that operation is active. Using
  /// [Intl.withLocale] may be preferable if you are using different locales
  /// in the same application.
  static String? get defaultLocale => global_state.defaultLocale;

  static set defaultLocale(String? newLocale) =>
      global_state.defaultLocale = newLocale;

  /// The system's locale, as obtained from the window.navigator.language
  /// or other operating system mechanism. Note that due to system limitations
  /// this is not automatically set, and must be set by importing one of
  /// intl_browser.dart or intl_standalone.dart and calling findSystemLocale().
  static String get systemLocale => global_state.systemLocale;
  static set systemLocale(String locale) => global_state.systemLocale = locale;

  /// Return a new date format using the specified [pattern].
  /// If [desiredLocale] is not specified, then we default to [locale].
  DateFormat date([String? pattern, String? desiredLocale]) {
    var actualLocale = (desiredLocale == null) ? locale : desiredLocale;
    return DateFormat(pattern, actualLocale);
  }

  /// Constructor optionally [aLocale] for specifics of the language
  /// locale to be used, otherwise, we will attempt to infer it (acceptable if
  /// Dart is running on the client, we can infer from the browser/client
  /// preferences).
  Intl([String? aLocale])
      : _locale = aLocale != null ? aLocale : getCurrentLocale();

  /// Use this for a message that will be translated for different locales. The
  /// expected usage is that this is inside an enclosing function that only
  /// returns the value of this call and provides a scope for the variables that
  /// will be substituted in the message.
  ///
  /// The [messageText] is the string to be translated, which may be
  /// interpolated based on one or more variables.
  ///
  /// The [args] is a list containing the arguments of the enclosing function.
  /// If there are no arguments, [args] can be omitted.
  ///
  /// The [name] is required only for messages that have [args], and optional
  /// for messages without [args]. It is used at runtime to look up the message
  /// and pass the appropriate arguments to it. If provided, [name] must be
  /// globally unique in the program. It must match the enclosing function name,
  /// or if the function is a method of a class, [name] can also be of the form
  /// <className>_<methodName>, to make it easier to distinguish messages with
  /// the same name but in different classes.
  ///
  /// The [desc] provides a description of the message usage.
  ///
  /// The [examples] is a const Map of examples for each interpolated variable.
  /// For example
  ///
  ///       hello(yourName) => Intl.message(
  ///         'Hello, $yourName',
  ///         name: 'hello',
  ///         args: [yourName],
  ///         desc: 'Say hello',
  ///         examples: const {'yourName': 'Sparky'});
  ///
  /// The source code will be processed via the analyzer to extract out the
  /// message data, so only a subset of valid Dart code is accepted. In
  /// particular, everything must be literal and cannot refer to variables
  /// outside the scope of the enclosing function. The [examples] map must be a
  /// valid const literal map. Similarly, the [desc] argument must be a single,
  /// simple string and [skip] a boolean literal. These three arguments will not
  /// be used at runtime but will be extracted from the source code and used as
  /// additional data for translators. For more information see the "Messages"
  /// section of the main
  /// [package documentation] (https://pub.dartlang.org/packages/intl).
  ///
  /// The [skip] arg will still validate the message, but will be filtered from
  /// the extracted message output. This can be useful to set up placeholder
  /// messages during development whose text aren't finalized yet without having
  /// the placeholder automatically translated.
  @pragma('dart2js:tryInline')
  @pragma('vm:prefer-inline')
  // We want to try to inline these messages, but not inline the internal
  // messages, so it will eliminate the descriptions and other information
  // not needed at runtime.
  static String message(String messageText,
          {String? desc = '',
          Map<String, Object>? examples,
          String? locale,
          String? name,
          List<Object>? args,
          String? meaning,
          bool? skip}) =>
      _message(messageText, locale, name, args, meaning)!;

  /// Omit the compile-time only parameters so dart2js can see to drop them.
  @pragma('dart2js:noInline')
  static String? _message(String? messageText, String? locale, String? name,
      List<Object>? args, String? meaning) {
    return helpers.messageLookup
        .lookupMessage(messageText, locale, name, args, meaning);
  }

  /// Return the locale for this instance. If none was set, the locale will
  /// be the default.
  String get locale => _locale;

  /// Given [newLocale] return a locale that we have data for that is similar
  /// to it, if possible.
  ///
  /// If [newLocale] is found directly, return it. If it can't be found, look up
  /// based on just the language (e.g. 'en_CA' -> 'en'). Also accepts '-'
  /// as a separator and changes it into '_' for lookup, and changes the
  /// country to uppercase.
  ///
  /// There is a special case that if a locale named "fallback" is present
  /// and has been initialized, this will return that name. This can be useful
  /// for messages where you don't want to just use the text from the original
  /// source code, but wish to have a universal fallback translation.
  ///
  /// Note that null is interpreted as meaning the default locale, so if
  /// [newLocale] is null the default locale will be returned.
  ///
  /// Can return `null` only if verification fails and `onFailure` returns
  /// null. Otherwise, throws instead.
  static String? verifiedLocale(
          String? newLocale, bool Function(String) localeExists,
          {String? Function(String)? onFailure}) =>
      helpers.verifiedLocale(newLocale, localeExists, onFailure);

  /// Return the short version of a locale name, e.g. 'en_US' => 'en'
  static String shortLocale(String aLocale) => helpers.shortLocale(aLocale);

  /// Return the name [aLocale] turned into xx_YY where it might possibly be
  /// in the wrong case or with a hyphen instead of an underscore. If
  /// [aLocale] is null, for example, if you tried to get it from IE,
  /// return the current system locale.
  static String canonicalizedLocale(String? aLocale) =>
      helpers.canonicalizedLocale(aLocale);

  /// Formats a message differently depending on [howMany].
  ///
  /// Selects the correct plural form from the provided alternatives.
  /// The [other] named argument is mandatory.
  /// The [precision] is the number of fractional digits that would be rendered
  /// when [howMany] is formatted. In some cases just knowing the numeric value
  /// of [howMany] itsef is not enough, for example "1 mile" vs "1.00 miles"
  ///
  /// For an explanation of plurals and the [zero], [one], [two], [few], [many]
  /// categories see http://cldr.unicode.org/index/cldr-spec/plural-rules
  @pragma('dart2js:tryInline')
  @pragma('vm:prefer-inline')
  static String plural(num howMany,
      {String? zero,
      String? one,
      String? two,
      String? few,
      String? many,
      required String other,
      String? desc,
      Map<String, Object>? examples,
      String? locale,
      int? precision,
      String? name,
      List<Object>? args,
      String? meaning,
      bool? skip}) {
    // Call our internal method, dropping examples and desc because they're not
    // used at runtime and we want them to be optimized away.
    return _plural(howMany,
        zero: zero,
        one: one,
        two: two,
        few: few,
        many: many,
        other: other,
        locale: locale,
        precision: precision,
        name: name,
        args: args,
        meaning: meaning);
  }

  @pragma('dart2js:noInline')
  static String _plural(num howMany,
      {String? zero,
      String? one,
      String? two,
      String? few,
      String? many,
      required String other,
      String? locale,
      int? precision,
      String? name,
      List<Object>? args,
      String? meaning}) {
    // Look up our translation, but pass in a null message so we don't have to
    // eagerly evaluate calls that may not be necessary.
    var translated = _message(null, locale, name, args, meaning);

    /// If there's a translation, return it, otherwise evaluate with our
    /// original text.
    return translated ??
        pluralLogic(howMany,
            zero: zero,
            one: one,
            two: two,
            few: few,
            many: many,
            other: other,
            locale: locale,
            precision: precision);
  }

  /// Internal: Implements the logic for plural selection - use [plural] for
  /// normal messages.
  static T pluralLogic<T>(num howMany,
      {T? zero,
      T? one,
      T? two,
      T? few,
      T? many,
      required T other,
      String? locale,
      int? precision,
      String? meaning}) {
    ArgumentError.checkNotNull(other, 'other');
    ArgumentError.checkNotNull(howMany, 'howMany');
    // If we haven't specified precision and we have a float that is an integer
    // value, turn it into an integer. This gives us the behavior that 1.0 and 1
    // produce the same output, e.g. 1 dollar.
    var truncated = howMany.truncate();
    if (precision == null && truncated == howMany) {
      howMany = truncated;
    }

    // This is for backward compatibility.
    // We interpret the presence of [precision] parameter as an "opt-in" to
    // the new behavior, since [precision] did not exist before.
    // For an English example: if the precision is 2 then the formatted string
    // would not map to 'one' (for example "1.00 miles")
    if (precision == null || precision == 0) {
      // If there's an explicit case for the exact number, we use it. This is
      // not strictly in accord with the CLDR rules, but it seems to be the
      // expectation. At least I see e.g. Russian translations that have a zero
      // case defined. The rule for that locale will never produce a zero, and
      // treats it as other. But it seems reasonable that, even if the language
      // rules treat zero as other, we might want a special message for zero.
      if (howMany == 0 && zero != null) return zero;
      if (howMany == 1 && one != null) return one;
      if (howMany == 2 && two != null) return two;
    }

    var pluralRule = _pluralRule(locale, howMany, precision);
    var pluralCase = pluralRule();
    switch (pluralCase) {
      case plural_rules.PluralCase.ZERO:
        return zero ?? other;
      case plural_rules.PluralCase.ONE:
        return one ?? other;
      case plural_rules.PluralCase.TWO:
        return two ?? few ?? other;
      case plural_rules.PluralCase.FEW:
        return few ?? other;
      case plural_rules.PluralCase.MANY:
        return many ?? other;
      case plural_rules.PluralCase.OTHER:
        return other;
      default:
        throw ArgumentError.value(
            howMany, 'howMany', 'Invalid plural argument');
    }
  }

  static plural_rules.PluralRule? _cachedPluralRule;
  static String? _cachedPluralLocale;

  static plural_rules.PluralRule _pluralRule(
      String? locale, num howMany, int? precision) {
    plural_rules.startRuleEvaluation(howMany, precision);
    var verifiedLocale = Intl.verifiedLocale(
        locale, plural_rules.localeHasPluralRules,
        onFailure: (locale) => 'default');
    if (_cachedPluralLocale == verifiedLocale) {
      return _cachedPluralRule!;
    } else {
      _cachedPluralRule = plural_rules.pluralRules[verifiedLocale];
      _cachedPluralLocale = verifiedLocale;
      return _cachedPluralRule!;
    }
  }

  /// Format a message differently depending on [targetGender].
  @pragma('dart2js:tryInline')
  @pragma('vm:prefer-inline')
  static String gender(String targetGender,
      {String? female,
      String? male,
      required String other,
      String? desc,
      Map<String, Object>? examples,
      String? locale,
      String? name,
      List<Object>? args,
      String? meaning,
      bool? skip}) {
    // Call our internal method, dropping args and desc because they're not used
    // at runtime and we want them to be optimized away.
    return _gender(targetGender,
        male: male,
        female: female,
        other: other,
        locale: locale,
        name: name,
        args: args,
        meaning: meaning);
  }

  @pragma('dart2js:noInline')
  static String _gender(String targetGender,
      {String? female,
      String? male,
      required String other,
      String? locale,
      String? name,
      List<Object>? args,
      String? meaning}) {
    // Look up our translation, but pass in a null message so we don't have to
    // eagerly evaluate calls that may not be necessary.
    var translated = _message(null, locale, name, args, meaning);

    /// If there's a translation, return it, otherwise evaluate with our
    /// original text.
    return translated ??
        genderLogic(targetGender,
            female: female, male: male, other: other, locale: locale);
  }

  /// Internal: Implements the logic for gender selection - use [gender] for
  /// normal messages.
  static T genderLogic<T>(String targetGender,
      {T? female, T? male, required T other, String? locale}) {
    ArgumentError.checkNotNull(other, 'other');
    switch (targetGender) {
      case 'female':
        return female == null ? other : female;
      case 'male':
        return male == null ? other : male;
      default:
        return other;
    }
  }

  /// Format a message differently depending on [choice].
  ///
  /// We look up the value
  /// of [choice] in [cases] and return the result, or an empty string if
  /// it is not found. Normally used as part
  /// of an Intl.message message that is to be translated.
  ///
  /// It is possible to use a Dart enum as the choice and as the
  /// key in cases, but note that we will process this by truncating
  /// toString() of the enum and using just the name part. We will
  /// do this for any class or strings that are passed, since we
  /// can't actually identify if something is an enum or not.
  ///
  /// The first argument in [args] must correspond to the [choice] Object.
  @pragma('dart2js:tryInline')
  @pragma('vm:prefer-inline')
  static String select(Object choice, Map<Object, String> cases,
      {String? desc,
      Map<String, Object>? examples,
      String? locale,
      String? name,
      List<Object>? args,
      String? meaning,
      bool? skip}) {
    return _select(choice, cases,
        locale: locale, name: name, args: args, meaning: meaning);
  }

  @pragma('dart2js:noInline')
  static String _select(Object choice, Map<Object, String> cases,
      {String? locale, String? name, List<Object>? args, String? meaning}) {
    // Look up our translation, but pass in a null message so we don't have to
    // eagerly evaluate calls that may not be necessary.
    var stringChoice = choice is String ? choice : '$choice'.split('.').last;
    var modifiedArgs =
        args == null ? null : (<Object>[stringChoice]..addAll(args.skip(1)));
    var translated = _message(null, locale, name, modifiedArgs, meaning);

    /// If there's a translation, return it, otherwise evaluate with our
    /// original text.
    return translated ?? selectLogic(choice, cases);
  }

  /// Internal: Implements the logic for select - use [select] for
  /// normal messages.
  static T selectLogic<T>(Object choice, Map<Object, T> cases) {
    // This will work if choice is a string, or if it's e.g. an
    // enum and the map uses the enum values as choices.
    var exact = cases[choice];
    if (exact != null) return exact;
    // If it didn't match exactly, take the toString and
    // take the part after the period. We need to do this
    // because enums print as 'EnumType.enumName' and periods
    // aren't acceptable in ICU select choices.
    var stringChoice = '$choice'.split('.').last;
    var stringMatch = cases[stringChoice];
    if (stringMatch != null) return stringMatch;
    var other = cases['other'];
    if (other == null) {
      throw ArgumentError("The 'other' case must be specified");
    }
    return other;
  }

  /// Run [function] with the default locale set to [locale] and
  /// return the result.
  ///
  /// This is run in a zone, so async operations invoked
  /// from within [function] will still have the locale set.
  ///
  /// In simple usage [function] might be a single
  /// `Intl.message()` call or number/date formatting operation. But it can
  /// also be an arbitrary function that calls multiple Intl operations.
  ///
  /// For example
  ///
  ///       Intl.withLocale('fr', () => NumberFormat.format(123456));
  ///
  /// or
  ///
  ///       hello(name) => Intl.message(
  ///           'Hello $name.',
  ///           name: 'hello',
  ///           args: [name],
  ///           desc: 'Say Hello');
  ///       Intl.withLocale('zh', Timer(Duration(milliseconds:10),
  ///           () => print(hello('World')));
  static dynamic withLocale<T>(String? locale, T Function() function) {
    // TODO(alanknight): Make this return T. This requires work because T might
    // be Future and the caller could get an unawaited Future.  Which is
    // probably an error in their code, but the change is semi-breaking.
    var canonical = Intl.canonicalizedLocale(locale);
    return runZoned(function, zoneValues: {#Intl.locale: canonical});
  }

  /// Accessor for the current locale. This should always == the default locale,
  /// unless for some reason this gets called inside a message that resets the
  /// locale.
  static String getCurrentLocale() {
    return defaultLocale ??= systemLocale;
  }

  String toString() => 'Intl($locale)';
}

/// Convert a string to beginning of sentence case, in a way appropriate to the
/// locale.
///
/// Currently this just converts the first letter to uppercase, which works for
/// many locales, and we have the option to extend this to handle more cases
/// without changing the API for clients. It also hard-codes the case of
/// dotted i in Turkish and Azeri.
String? toBeginningOfSentenceCase(String? input, [String? locale]) {
  if (input == null || input.isEmpty) return input;
  return '${_upperCaseLetter(input[0], locale)}${input.substring(1)}';
}

/// Convert the input single-letter string to upper case. A trivial
/// hard-coded implementation that only handles simple upper case
/// and the dotted i in Turkish/Azeri.
///
/// Private to the implementation of [toBeginningOfSentenceCase].
// TODO(alanknight): Consider hard-coding other important cases.
// See http://www.unicode.org/Public/UNIDATA/SpecialCasing.txt
// TODO(alanknight): Alternatively, consider toLocaleUpperCase in browsers.
// See also https://github.com/dart-lang/sdk/issues/6706
String _upperCaseLetter(String input, String? locale) {
  // Hard-code the important edge case of i->İ
  if (locale != null) {
    if (input == 'i' && locale.startsWith('tr') || locale.startsWith('az')) {
      return '\u0130';
    }
  }
  return input.toUpperCase();
}<|MERGE_RESOLUTION|>--- conflicted
+++ resolved
@@ -6,11 +6,6 @@
 /// message formatting and replacement, date and number formatting and parsing,
 /// and utilities for working with Bidirectional text.
 ///
-<<<<<<< HEAD
-/// This is part of the [intl package](https://pub.dartlang.org/packages/intl).
-///
-=======
->>>>>>> 1947148a
 /// For things that require locale or other data, there are multiple different
 /// ways of making that data available, which may require importing different
 /// libraries. See the class comments for more details.
