// Copyright (c) 2012, the Dart project authors.  Please see the AUTHORS file
// for details. All rights reserved. Use of this source code is governed by a
// BSD-style license that can be found in the LICENSE file.

part of intl;

class DateBuilderHelper {
  /*Year format as yy (Two chars)*/
  static yearFromShortFormat(int year, {int yearOffsetInYears: 30,
    DateTime dateBase: null}) {
  	const int centureSizeInYears = 100; /*In years*/
    int getCentureBase(int year) => (year / centureSizeInYears).truncate();
    if(year < centureSizeInYears) {
      final DateTime now = dateBase ?? new DateTime.now();
      final int left = now.year - yearOffsetInYears;
      final int right = now.year + yearOffsetInYears;
      int ret = year;
      if(getCentureBase(left) == getCentureBase(right)) {
        ret = getCentureBase(left) * centureSizeInYears + year;
        if(ret >= left && ret <= right) {
          return ret;
        } else {
          ret = (getCentureBase(left) - 1) * centureSizeInYears + year;
          if(now.year - ret >= (centureSizeInYears - yearOffsetInYears)) {
            ret = getCentureBase(left) * centureSizeInYears + year;
          }
          return ret;
        }
      } else {
        ret = getCentureBase(right) * centureSizeInYears + year;
        if(ret >= left && ret <= right) {
          return ret;
        } else {
          ret = getCentureBase(left) * centureSizeInYears + year;
          return ret;
        }s
      }
    }
    return year;
  }
}

/// A class for holding onto the data for a date so that it can be built
/// up incrementally.
class _DateBuilder {
  // Default the date values to the EPOCH so that there's a valid date
  // in case the format doesn't set them.
  int year = 1970,
      month = 1,
      day = 1,
      hour = 0,
      minute = 0,
      second = 0,
      fractionalSecond = 0;
  bool pm = false;
  bool utc = false;

<<<<<<< HEAD
=======
  /*Year format as yy (Two chars)*/
  int _handleShortYearFormat(int year) {
    const int centureSize = 100; /*In years*/
    const int currentCentureOffset = 20; /*In years*/
    if(year < centureSize) {
      final DateTime now = new DateTime.now();
      int centureBase = (now.year / centureSize).truncate();
      final int diff = ((centureBase * centureSize + year) - now.year).abs();
      if(diff <= currentCentureOffset) {
        return centureBase * centureSize + year;
      } else {
        return (--centureBase) * centureSize + year;
      }
    }
    return year;
  }


>>>>>>> 276cee9b
  // Functions that exist just to be closurized so we can pass them to a general
  // method.
  void setYear(x, [bool isShortFormat = false]) {
    year = isShortFormat ? DateBuilderHelper.yearFromShortFormat(x) : x;
  }

  void setMonth(x) {
    month = x;
  }

  void setDay(x) {
    day = x;
  }

  void setHour(x) {
    hour = x;
  }

  void setMinute(x) {
    minute = x;
  }

  void setSecond(x) {
    second = x;
  }

  void setFractionalSecond(x) {
    fractionalSecond = x;
  }

  get hour24 => pm ? hour + 12 : hour;

  /// Verify that we correspond to a valid date. This will reject out of
  /// range values, even if the DateTime constructor would accept them. An
  /// invalid message will result in throwing a [FormatException].
  verify(String s) {
    _verify(month, 1, 12, "month", s);
    _verify(hour24, 0, 23, "hour", s);
    _verify(minute, 0, 59, "minute", s);
    _verify(second, 0, 59, "second", s);
    _verify(fractionalSecond, 0, 999, "fractional second", s);
    // Verifying the day is tricky, because it depends on the month. Create
    // our resulting date and then verify that our values agree with it
    // as an additional verification. And since we're doing that, also
    // check the year, which we otherwise can't verify, and the hours,
    // which will catch cases like "14:00:00 PM".
    var date = asDate();
    _verify(hour24, date.hour, date.hour, "hour", s);
    _verify(day, date.day, date.day, "day", s);
    _verify(year, date.year, date.year, "year", s);
  }

  _verify(int value, int min, int max, String desc, String originalInput) {
    if (value < min || value > max) {
      throw new FormatException(
          "Error parsing $originalInput, invalid $desc value: $value."
          " Expected value between $min and $max.");
    }
  }

  /// Return a date built using our values. If no date portion is set,
  /// use the "Epoch" of January 1, 1970.
  DateTime asDate({retry: true}) {
    // TODO(alanknight): Validate the date, especially for things which
    // can crash the VM, e.g. large month values.
    var result;
    if (utc) {
      result = new DateTime.utc(
          year, month, day, hour24, minute, second, fractionalSecond);
    } else {
      result = new DateTime(
          year, month, day, hour24, minute, second, fractionalSecond);
      // TODO(alanknight): Issue 15560 means non-UTC dates occasionally come
      // out in UTC. If that happens, retry once. This will always happen if
      // the local time zone is UTC, but that's ok.
      if (result.toUtc() == result) {
        result = asDate(retry: false);
      }
    }
    return result;
  }
}

/// A simple and not particularly general stream class to make parsing
/// dates from strings simpler. It is general enough to operate on either
/// lists or strings.
// TODO(alanknight): With the improvements to the collection libraries
// since this was written we might be able to get rid of it entirely
// in favor of e.g. aString.split('') giving us an iterable of one-character
// strings, or else make the implementation trivial. And consider renaming,
// as _Stream is now just confusing with the system Streams.
class _Stream {
  var contents;
  int index = 0;

  _Stream(this.contents);

  bool atEnd() => index >= contents.length;

  next() => contents[index++];

  /// Return the next [howMany] items, or as many as there are remaining.
  /// Advance the stream by that many positions.
  read([int howMany = 1]) {
    var result = peek(howMany);
    index += howMany;
    return result;
  }

  /// Does the input start with the given string, if we start from the
  /// current position.
  bool startsWith(String pattern) {
    if (contents is String) return contents.startsWith(pattern, index);
    return pattern == peek(pattern.length);
  }

  /// Return the next [howMany] items, or as many as there are remaining.
  /// Does not modify the stream position.
  peek([int howMany = 1]) {
    var result;
    if (contents is String) {
      result = contents.substring(index, min(index + howMany, contents.length));
    } else {
      // Assume List
      result = contents.sublist(index, index + howMany);
    }
    return result;
  }

  /// Return the remaining contents of the stream
  rest() => peek(contents.length - index);

  /// Find the index of the first element for which [f] returns true.
  /// Advances the stream to that position.
  int findIndex(Function f) {
    while (!atEnd()) {
      if (f(next())) return index - 1;
    }
    return null;
  }

  /// Find the indexes of all the elements for which [f] returns true.
  /// Leaves the stream positioned at the end.
  List findIndexes(Function f) {
    var results = [];
    while (!atEnd()) {
      if (f(next())) results.add(index - 1);
    }
    return results;
  }

  /// Assuming that the contents are characters, read as many digits as we
  /// can see and then return the corresponding integer. Advance the stream.
  var digitMatcher = new RegExp(r'^\d+');
  int nextInteger() {
    var string = digitMatcher.stringMatch(rest());
    if (string == null || string.isEmpty) return null;
    read(string.length);
    return int.parse(string);
  }
}<|MERGE_RESOLUTION|>--- conflicted
+++ resolved
@@ -55,8 +55,6 @@
   bool pm = false;
   bool utc = false;
 
-<<<<<<< HEAD
-=======
   /*Year format as yy (Two chars)*/
   int _handleShortYearFormat(int year) {
     const int centureSize = 100; /*In years*/
@@ -75,7 +73,6 @@
   }
 
 
->>>>>>> 276cee9b
   // Functions that exist just to be closurized so we can pass them to a general
   // method.
   void setYear(x, [bool isShortFormat = false]) {
